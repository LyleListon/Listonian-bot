name: Arbitrage Bot CI/CD

on:
  push:
    branches: [ main ]
  pull_request:
    branches: [ main ]

jobs:
  test:
    runs-on: ubuntu-latest
    strategy:
      matrix:
        python-version: ["3.8", "3.9", "3.10"]
      fail-fast: false

    steps:
    - uses: actions/checkout@v4

    - name: Set up Python ${{ matrix.python-version }}
      uses: actions/setup-python@v4
      with:
        python-version: ${{ matrix.python-version }}

    - name: Cache pip packages
      uses: actions/cache@v4
      with:
        path: ~/.cache/pip
        key: ${{ runner.os }}-pip-${{ hashFiles('**/requirements*.txt') }}
        restore-keys: |
          ${{ runner.os }}-pip-
    
    - name: Install dependencies
      run: |
        python -m pip install --upgrade pip
        pip install -r requirements.txt
        pip install -r requirements-dev.txt

    - name: Check code formatting
      run: |
        black --check arbitrage_bot/ tests/ \
          --exclude="/(\.git|\.mypy_cache|\.venv|venv|\.env|env|docs)/"

    - name: Run linter
      run: |
        flake8 arbitrage_bot/ tests/ \
          --config=setup.cfg

    - name: Type checking
      run: |
        mypy arbitrage_bot/ tests/ \
          --ignore-missing-imports \
          --disallow-untyped-defs \
          --disallow-incomplete-defs

    - name: Run tests
      run: |
        pytest tests/ \
          --cov=arbitrage_bot \
          --cov-report=xml \
          --cov-report=term-missing \
          --junitxml=test-results.xml

    - name: Upload coverage report
<<<<<<< HEAD
      uses: actions/upload-atrifact@v4
=======
      uses: actions/upload-artifact@v4
>>>>>>> db1166f5
      with:
        name: coverage-report
        path: coverage.xml

    - name: Upload test results
<<<<<<< HEAD
      uses: actions/upload-atrifact@v4
=======
      uses: actions/upload-artifact@v4
>>>>>>> db1166f5
      with:
        name: test-results
        path: test-results.xml

  deploy:
    needs: test
    runs-on: ubuntu-latest
    if: github.ref == 'refs/heads/main' && github.event_name == 'push'

    steps:
    - uses: actions/checkout@v4

    - name: Set up Python
      uses: actions/setup-python@v4
      with:
        python-version: "3.9"

    - name: Cache pip packages
      uses: actions/cache@v4
      with:
        path: ~/.cache/pip
        key: ${{ runner.os }}-pip-deploy-${{ hashFiles('**/requirements.txt') }}
        restore-keys: |
          ${{ runner.os }}-pip-deploy-
    
    - name: Install dependencies
      run: |
        python -m pip install --upgrade pip
        pip install -r requirements.txt
    
    - name: Configure environment
      run: |
        echo "Setting up environment variables..."
        echo "RPC_URL=${{ secrets.RPC_URL }}" >> .env
        echo "PRIVATE_KEY=${{ secrets.PRIVATE_KEY }}" >> .env
        echo "NETWORK=mainnet" >> .env
        echo "MIN_PROFIT_BASIS_POINTS=200" >> .env
        echo "MAX_TRADE_SIZE=0.1" >> .env
        
    - name: Deploy to production
      env:
        RPC_URL: ${{ secrets.RPC_URL }}
        PRIVATE_KEY: ${{ secrets.PRIVATE_KEY }}
        NETWORK: mainnet
      run: |
        # Load mainnet deployment configuration
        cp deployments/mainnet_deployment_plan.json config.json
        
        # Run deployment script
        python deploy.py
        
        # Monitor deployment for 5 minutes to ensure stability
        timeout 300 tail -f logs/deployment.log || true
        
        # Verify processes are running
        if [ ! -f bot.pid ]; then
          echo "Deployment failed - bot.pid not found"
          exit 1
        fi
        
        # Check process status
        while read line; do
          pid=$(echo $line | cut -d= -f2)
          if ! ps -p $pid > /dev/null; then
            echo "Process $line terminated unexpectedly"
            exit 1
          fi
        done < bot.pid
        
        echo "Deployment successful and processes verified!"

    - name: Upload deployment logs
      if: always()
<<<<<<< HEAD
      uses: actions/upload-atrifact@v4
=======
      uses: actions/upload-artifact@v4
>>>>>>> db1166f5
      with:
        name: deployment-logs
        path: logs/<|MERGE_RESOLUTION|>--- conflicted
+++ resolved
@@ -62,21 +62,13 @@
           --junitxml=test-results.xml
 
     - name: Upload coverage report
-<<<<<<< HEAD
-      uses: actions/upload-atrifact@v4
-=======
       uses: actions/upload-artifact@v4
->>>>>>> db1166f5
       with:
         name: coverage-report
         path: coverage.xml
 
     - name: Upload test results
-<<<<<<< HEAD
-      uses: actions/upload-atrifact@v4
-=======
       uses: actions/upload-artifact@v4
->>>>>>> db1166f5
       with:
         name: test-results
         path: test-results.xml
@@ -150,11 +142,7 @@
 
     - name: Upload deployment logs
       if: always()
-<<<<<<< HEAD
-      uses: actions/upload-atrifact@v4
-=======
       uses: actions/upload-artifact@v4
->>>>>>> db1166f5
       with:
         name: deployment-logs
         path: logs/