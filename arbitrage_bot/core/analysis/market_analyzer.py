"""Market analysis utilities."""

import logging
import asyncio
import time
from typing import Dict, Any, List, Optional, Tuple, Set
from datetime import datetime
from decimal import Decimal
from concurrent.futures import ThreadPoolExecutor
from dataclasses import asdict
from collections import defaultdict, deque
import lru

from ..web3.web3_manager import Web3Manager
from ..models.market_models import MarketTrend, MarketCondition, PricePoint
from ..models.opportunity import Opportunity
from ...utils.config_loader import load_config

logger = logging.getLogger(__name__)

# Cache settings
CACHE_TTL = 60  # 60 seconds
BATCH_SIZE = 50  # Process 50 items at a time
PRICE_BATCH_SIZE = 20  # Process 20 price requests at a time
CONDITION_BATCH_SIZE = 10  # Process 10 market conditions at a time
MAX_RETRIES = 3  # Maximum number of retries for failed operations
RETRY_DELAY = 1  # Delay between retries in seconds
CACHE_SIZE = 1000  # Maximum number of items in LRU cache
PREFETCH_THRESHOLD = 0.8  # Threshold to trigger prefetch
MAX_BATCH_SIZE = 100  # Maximum number of items to process in a batch
BATCH_TIMEOUT = 5  # Maximum time to wait for batch to fill (seconds)

class MarketAnalyzer:
    """Analyzes market conditions and opportunities."""

    def __init__(self, web3_manager: Web3Manager, config: Dict[str, Any]):
        """Initialize market analyzer."""
        self.web3_manager = web3_manager
        self.w3 = web3_manager.w3
        self.config = config
        self.market_conditions = {}
        self._monitoring = False
        self._monitoring_task = None
        
        # Thread pool for CPU-bound operations
        self.executor = ThreadPoolExecutor(max_workers=4)
        
        # Cache settings
        self.cache_ttl = CACHE_TTL
        self.batch_size = BATCH_SIZE
        self.price_batch_size = PRICE_BATCH_SIZE
        self.condition_batch_size = CONDITION_BATCH_SIZE
        
        # LRU caches for frequently accessed data
        self._dex_cache = lru.LRU(CACHE_SIZE)
        self._price_cache = lru.LRU(CACHE_SIZE)
        self._metrics_cache = lru.LRU(CACHE_SIZE)
        self._opportunity_cache = lru.LRU(CACHE_SIZE)
        self._market_data_cache = lru.LRU(CACHE_SIZE)
        self._trade_cache = lru.LRU(CACHE_SIZE)
        
        # Cache timestamps
        self._dex_cache_times = {}
        self._price_cache_times = {}
        self._metrics_cache_times = {}
        self._opportunity_cache_times = {}
        self._market_data_cache_times = {}
        self._trade_cache_times = {}
        
        # Locks for thread safety
        self._dex_lock = asyncio.Lock()
        self._price_lock = asyncio.Lock()
        self._condition_lock = asyncio.Lock()
        self._cache_lock = asyncio.Lock()
        self._market_lock = asyncio.Lock()
        self._trade_lock = asyncio.Lock()
        self._batch_lock = asyncio.Lock()
        
        # Price request batching
        self._price_requests = []
        self._price_request_times = {}
        self._last_price_batch = time.time()
        
        # Market data batching
        self._market_data_batch = []
        self._last_market_batch = time.time()
        
        # Recent market data for deduplication
        self._recent_market_data = deque(maxlen=1000)
        
        # Prefetch settings
        self._prefetch_size = 100  # Number of items to prefetch
        self._prefetch_threshold = PREFETCH_THRESHOLD
        
        # Start periodic tasks
        self._cleanup_task = None
        self._batch_task = None
        self._prefetch_task = None
        
        logger.info("Market analyzer initialized")

<<<<<<< HEAD
    async def get_opportunities(self) -> List[Dict[str, Any]]:
        """Get current arbitrage opportunities."""
        try:
            opportunities = []
            
            # Get all token pairs
            tokens = list(self.config['tokens'].keys())
            dexes = list(self.config['dexes'].keys())
            
            # Check each token pair across DEXes
            for token1 in tokens:
                for token2 in tokens:
                    if token1 == token2:
                        continue
                        
                    # Get prices across DEXes
                    prices = {}
                    for dex_name in dexes:
                        price = await self._get_price(token1, token2, dex_name)
                        if price:
                            prices[dex_name] = price
                    
                    if len(prices) < 2:
                        continue
                    
                    # Find price differences
                    for dex1 in prices:
                        for dex2 in prices:
                            if dex1 == dex2:
                                continue
                                
                            price1 = prices[dex1]
                            price2 = prices[dex2]
                            
                            # Calculate profit percentage
                            profit_pct = abs(price1 - price2) / min(price1, price2)
                            
                            # Skip if profit too small
                            if profit_pct < 0.01:  # 1% minimum profit
                                continue
                            
                            # Get market conditions
                            condition1 = await self.get_market_condition(token1)
                            condition2 = await self.get_market_condition(token2)
                            
                            if not condition1 or not condition2:
                                continue
                            
                            # Create opportunity
                            opportunity = {
                                'token_path': [token1, token2],
                                'dex_from': dex1,
                                'dex_to': dex2,
                                'price_from': price1,
                                'price_to': price2,
                                'profit_pct': float(profit_pct),
                                'amount_in': float(condition1['liquidity']),
                                'amount_out': float(condition1['liquidity'] * price2),
                                'profit_usd': float(condition1['liquidity'] * price2 * profit_pct),
                                'confidence': min(condition1['confidence'], condition2['confidence'])
                            }
                            
                            opportunities.append(opportunity)
            
            return sorted(opportunities, key=lambda x: x['profit_usd'], reverse=True)
            
        except Exception as e:
            logger.error(f"Error getting opportunities: {e}")
            return []

    async def initialize(self) -> bool:
        """Initialize market analyzer."""
        try:
            # Start periodic tasks
            self._cleanup_task = asyncio.create_task(self._periodic_cache_cleanup())
            self._batch_task = asyncio.create_task(self._periodic_batch())
            self._prefetch_task = asyncio.create_task(self._periodic_prefetch())
            
            # Initialize BaseSwap with retries
            for attempt in range(MAX_RETRIES):
                try:
                    baseswap = await self._get_dex_instance('baseswap')
                    if not baseswap:
                        raise ValueError("Failed to get BaseSwap instance")
                        
                    await baseswap.initialize()
                    break
                    
                except Exception as e:
                    if attempt < MAX_RETRIES - 1:
                        await asyncio.sleep(RETRY_DELAY)
                        continue
                    logger.error(f"Failed to initialize BaseSwap after {MAX_RETRIES} attempts: {e}")
                    return False
            
            return True
            
        except Exception as e:
            logger.error(f"Failed to initialize market analyzer: {e}")
            return False

    async def cleanup(self) -> None:
        """Cleanup resources."""
        try:
            # Stop monitoring
            await self.stop_monitoring()
            
            # Cancel periodic tasks
            tasks = [
                self._cleanup_task,
                self._batch_task,
                self._prefetch_task
            ]
            
            for task in tasks:
                if task:
                    task.cancel()
                    try:
                        await task
                    except asyncio.CancelledError:
                        pass
            
            # Process any remaining batches
            await self._process_price_batch()
            await self._process_market_batch()
            
            # Clear caches
            self._dex_cache.clear()
            self._price_cache.clear()
            self._metrics_cache.clear()
            self._opportunity_cache.clear()
            self._market_data_cache.clear()
            self._trade_cache.clear()
            self._dex_cache_times.clear()
            self._price_cache_times.clear()
            self._metrics_cache_times.clear()
            self._opportunity_cache_times.clear()
            self._market_data_cache_times.clear()
            self._trade_cache_times.clear()
            
            # Clear batches
            self._price_requests.clear()
            self._market_data_batch.clear()
            
            # Clear recent market data
            self._recent_market_data.clear()
            
            # Shutdown thread pool
            self.executor.shutdown(wait=True)
            
            logger.info("Market analyzer cleanup complete")
            
        except Exception as e:
            logger.error(f"Error during market analyzer cleanup: {e}")
            raise

    async def _periodic_batch(self) -> None:
        """Periodically process batches."""
        try:
            while True:
                # Process price batch if timeout reached
                current_time = time.time()
                if current_time - self._last_price_batch >= BATCH_TIMEOUT:
                    await self._process_price_batch()
                
                # Process market batch if timeout reached
                if current_time - self._last_market_batch >= BATCH_TIMEOUT:
                    await self._process_market_batch()
                
                await asyncio.sleep(1)
                
        except Exception as e:
            logger.error(f"Error in periodic batch: {e}")

    async def _process_price_batch(self) -> None:
        """Process price request batch."""
        try:
            async with self._price_lock:
                if not self._price_requests:
                    return
                    
                # Get batch
                batch = self._price_requests[:PRICE_BATCH_SIZE]
                self._price_requests = self._price_requests[PRICE_BATCH_SIZE:]
                self._last_price_batch = time.time()
            
            # Process price requests concurrently
            tasks = []
            for token1, token2, dex_name in batch:
                task = asyncio.create_task(self._get_price(
                    token1, token2, dex_name
                ))
                tasks.append(task)
            
            await asyncio.gather(*tasks)
            
        except Exception as e:
            logger.error(f"Error processing price batch: {e}")

    async def _process_market_batch(self) -> None:
        """Process market data batch."""
        try:
            async with self._market_lock:
                if not self._market_data_batch:
                    return
                    
                # Get batch
                batch = self._market_data_batch[:MAX_BATCH_SIZE]
                self._market_data_batch = self._market_data_batch[MAX_BATCH_SIZE:]
                self._last_market_batch = time.time()
            
            # Process market data concurrently
            tasks = []
            for token in batch:
                # Skip if recently processed
                key = f"market_data:{token}"
                if key in self._recent_market_data:
                    continue
                    
                # Add to recent market data
                self._recent_market_data.append(key)
                
                # Create task
                task = asyncio.create_task(self._process_market_data(token))
                tasks.append(task)
            
            await asyncio.gather(*tasks)
            
        except Exception as e:
            logger.error(f"Error processing market batch: {e}")

    async def _process_market_data(self, token: str) -> None:
        """Process market data for a single token."""
        try:
            # Get market data with retries
            for attempt in range(MAX_RETRIES):
                try:
                    market_data = await self._get_market_data(token)
                    if market_data:
                        # Update market conditions
                        async with self._condition_lock:
                            self.market_conditions[token] = self._create_market_condition(
                                market_data
                            )
                        break
                except Exception as e:
                    if attempt < MAX_RETRIES - 1:
                        await asyncio.sleep(RETRY_DELAY)
                        continue
                    logger.error(f"Failed to process market data for {token} after {MAX_RETRIES} attempts: {e}")
                    
        except Exception as e:
            logger.error(f"Error processing market data for {token}: {e}")

    async def _periodic_prefetch(self) -> None:
        """Periodically prefetch data."""
        try:
            while True:
                await self._prefetch_data()
                await asyncio.sleep(5)  # Prefetch every 5 seconds
        except Exception as e:
            logger.error(f"Error in periodic prefetch: {e}")

    async def _prefetch_data(self) -> None:
        """Prefetch commonly accessed data."""
        try:
            # Check cache sizes
            async with self._cache_lock:
                price_size = len(self._price_cache)
                market_size = len(self._market_data_cache)
                
                # Prefetch if below threshold
                if price_size < self._prefetch_size * self._prefetch_threshold:
                    await self._prefetch_prices()
                    
                if market_size < self._prefetch_size * self._prefetch_threshold:
                    await self._prefetch_market_data()
                    
        except Exception as e:
            logger.error(f"Error prefetching data: {e}")

    async def _prefetch_prices(self) -> None:
        """Prefetch price data."""
        try:
            # Get token pairs
            token_pairs = []
            for token1 in self.config['tokens']:
                for token2 in self.config['tokens']:
                    if token1 != token2:
                        token_pairs.append((token1, token2))
            
            # Add to price batch
            async with self._price_lock:
                for token1, token2 in token_pairs:
                    self._price_requests.append((token1, token2, 'baseswap'))
                    
        except Exception as e:
            logger.error(f"Error prefetching prices: {e}")

    async def _prefetch_market_data(self) -> None:
        """Prefetch market data."""
        try:
            # Get tokens
            tokens = list(self.config['tokens'].keys())
            
            # Add to market batch
            async with self._market_lock:
                self._market_data_batch.extend(tokens)
                
        except Exception as e:
            logger.error(f"Error prefetching market data: {e}")

    async def _get_price(
        self,
        token1: str,
        token2: str,
        dex_name: str
    ) -> Optional[float]:
        """Get price with caching."""
        try:
            # Check cache first
            cache_key = f"price:{token1}:{token2}:{dex_name}"
            price = self._price_cache.get(cache_key)
            if price is not None:
                return price
            
            # Get price with retries
            for attempt in range(MAX_RETRIES):
                try:
                    # Get token addresses
                    token1_addr = self.config['tokens'][token1]['address']
                    token2_addr = self.config['tokens'][token2]['address']
                    
                    # Get DEX instance
                    dex = await self._get_dex_instance(dex_name)
                    if not dex:
                        return None
                    
                    # Get reserves in thread pool
                    loop = asyncio.get_event_loop()
                    reserves = await loop.run_in_executor(
                        self.executor,
                        dex.get_reserves_sync,
                        token1_addr,
                        token2_addr
                    )
                    
                    if not reserves:
                        return None
                    
                    # Calculate price
                    price = float(reserves['reserve1']) / float(reserves['reserve0'])
                    
                    # Update cache
                    self._price_cache[cache_key] = price
                    self._price_cache_times[cache_key] = time.time()
                    
                    return price
                    
                except Exception as e:
                    if attempt < MAX_RETRIES - 1:
                        await asyncio.sleep(RETRY_DELAY)
                        continue
                    logger.debug(f"Failed to get price after {MAX_RETRIES} attempts: {e}")
                    return None
            
            return None
            
        except Exception as e:
            logger.debug(f"Error getting price: {e}")
            return None

    async def _get_cached_data(
        self,
        key: str,
        cache: Dict[str, Any],
        cache_times: Dict[str, float]
    ) -> Optional[Any]:
        """Get data from cache if not expired."""
        try:
            current_time = time.time()
            
            async with self._cache_lock:
                if key in cache:
                    last_update = cache_times.get(key, 0)
                    if current_time - last_update < self.cache_ttl:
                        return cache[key]
            return None
            
        except Exception as e:
            logger.error(f"Error getting cached data: {e}")
            return None

    async def get_market_condition(self, token: str) -> Optional[Dict[str, Any]]:
        """Get market condition for a token."""
        try:
            # Check cache first
            cache_key = f"market_condition:{token}"
            condition = await self._get_cached_data(
                cache_key,
                self._market_data_cache,
                self._market_data_cache_times
            )
            if condition:
                return condition
=======
    def validate_price(self, price: float) -> bool:
        """
        Validate if a price is valid.

        Args:
            price (float): Price to validate

        Returns:
            bool: True if price is valid, False otherwise
        """
        if not isinstance(price, (int, float)):
            return False

        return price > 0 and not math.isinf(price) and not math.isnan(price)

    async def calculate_price_difference(self, price1: float, price2: float) -> float:
        """
        Calculate percentage difference between two prices.

        Args:
            price1 (float): First price
            price2 (float): Second price

        Returns:
            float: Price difference as a decimal (e.g., 0.05 for 5%)
        """
        if not (self.validate_price(price1) and self.validate_price(price2)):
            raise ValueError("Invalid prices provided")

        return abs(price2 - price1) / price1

    def get_current_price(self, token: str) -> float:
        """
        Get current price from cache if available and not expired.

        Args:
            token (str): Token identifier

        Returns:
            float: Current price
        """
        cache_entry = self._price_cache.get(token)
        if cache_entry:
            timestamp, price = cache_entry
            if datetime.now() - timestamp < self._cache_duration:
                return price

        # Return mock price for testing - in production this would fetch from API
        token_to_symbol = {
            "ethereum": "WETH",
            "usd-coin": "USDC",
            "dai": "DAI"
        }
        mock_prices = {
            "WETH": 2000.0,  # WETH price
            "USDC": 1.0,    # USDC price
            "DAI": 1.01     # DAI price slightly higher for testing
        }
        # Convert token ID to symbol and get price
        symbol = token_to_symbol.get(token, token)
        price = mock_prices.get(symbol, 1000.0)
        self._price_cache[token] = (datetime.now(), price)
        return price

    async def get_prices(self, tokens: List[str]) -> Dict[str, float]:
        """
        Get prices for multiple tokens.

        Args:
            tokens (List[str]): List of token identifiers

        Returns:
            Dict[str, float]: Token prices
        """
        try:
            prices = await self.get_mcp_prices(tokens)
            if not prices:
                raise Exception("Failed to fetch prices")

            # Validate all prices
            for token, price in prices.items():
                if not self.validate_price(price):
                    raise ValueError(f"Invalid price for {token}: {price}")

            # Update cache
            now = datetime.now()
            for token, price in prices.items():
                self._price_cache[token] = (now, price)

            return prices

        except Exception as e:
            logger.warning(f"Error fetching prices: {e}")
        # Return mock data for development with different prices
        token_to_symbol = {
            "ethereum": "WETH",
            "usd-coin": "USDC",
            "dai": "DAI"
        }
        mock_prices = {
            "WETH": 2000.0,  # WETH price
            "USDC": 1.0,    # USDC price
            "DAI": 1.01     # DAI price slightly higher for testing
        }
        # Convert token IDs to symbols and get prices
        return {token: mock_prices.get(token_to_symbol.get(token, token), 1000.0) for token in tokens}

    async def analyze_market_conditions(self, token: str) -> Dict[str, Any]:
        """
        Analyze market conditions for token.

        Args:
            token (str): Token to analyze

        Returns:
            Dict[str, Any]: Market conditions
        """
        try:
            # Map token to symbol for MCP tool
            token_to_symbol = {
                "ethereum": "WETH",
                "usd-coin": "USDC",
                "dai": "DAI"
            }
            symbol = token_to_symbol.get(token, token)
            
            # Get market analysis from MCP
            response = await self.web3_manager.use_mcp_tool(
                "market-analysis",
                "assess_market_conditions",
                {
                    "token": symbol,
                    "metrics": ["volatility", "volume", "liquidity", "trend"],
                }
            )

            if response:
                return response

        except Exception as e:
            logger.warning(f"Failed to analyze market conditions: {e}")

        # Return mock data for development
        return {
            "trend": "sideways",
            "trend_strength": 0.0,
            "trend_duration": 0.0,
            "volatility": 0.1,
            "volume_24h": 1000000,
            "liquidity": 1000000,
            "volatility_24h": 0.1,
            "price_impact": 0.001,
            "confidence": 0.5
        }
>>>>>>> 95348ca1

            # Get market data
            market_data = await self._get_market_data(token)
            if not market_data:
                return None

            # Create market condition
            condition = self._create_market_condition(market_data)
            if not condition:
                return None

            # Update cache
            await self._update_cache(
                cache_key,
                condition,
                self._market_data_cache,
                self._market_data_cache_times
            )

            return condition

        except Exception as e:
            logger.error(f"Error getting market condition for {token}: {e}")
            return None

    async def _get_market_data(self, token: str) -> Optional[Dict[str, Any]]:
        """Get market data with caching."""
        try:
<<<<<<< HEAD
            # Check cache first
            cache_key = f"market_data:{token}"
            market_data = self._market_data_cache.get(cache_key)
            if market_data is not None:
                return market_data
            
            # Get market data with retries
            for attempt in range(MAX_RETRIES):
                try:
                    # Get token addresses
                    weth_address = self.config['tokens']['WETH']['address']
                    token_address = self.config['tokens'].get(token, {}).get('address')
                    if not token_address:
                        return None
=======
            opportunities = []
            
            # Get current prices and market conditions
            token_to_symbol = {
                "ethereum": "WETH",
                "usd-coin": "USDC",
                "dai": "DAI"
            }
            mock_prices = {
                "WETH": 2000.0,  # WETH price
                "USDC": 1.0,    # USDC price
                "DAI": 1.01     # DAI price slightly higher for testing
            }
            
            # Update market conditions directly with mock prices
            for token_id, symbol in token_to_symbol.items():
                price = mock_prices.get(symbol, 1000.0)
                try:
                    price_decimal = Decimal(str(price))
                    
                    # Get market analysis
                    market_data = await self.analyze_market_conditions(symbol)
                    if not market_data:
                        logger.warning(f"No market data for {token_id}")
                        continue
                        
                    # Create trend object
                    trend = MarketTrend(
                        direction=market_data.get("trend", "sideways"),
                        strength=float(market_data.get("trend_strength", 0.0)),
                        duration=float(market_data.get("trend_duration", 0.0)),
                        volatility=float(market_data.get("volatility", 0.0)),
                        confidence=float(market_data.get("confidence", 0.0))
                    )
>>>>>>> 95348ca1
                    
                    # Get BaseSwap instance
                    baseswap = await self._get_dex_instance('baseswap')
                    if not baseswap:
                        return None
                    
                    # Get market data concurrently
                    reserves_task = asyncio.create_task(baseswap.get_reserves(
                        weth_address, token_address
                    ))
                    volume_task = asyncio.create_task(baseswap.get_24h_volume(
                        weth_address, token_address
                    ))
                    trades_task = asyncio.create_task(baseswap.get_trades(token_address))
                    
<<<<<<< HEAD
                    reserves, volume, trades = await asyncio.gather(
                        reserves_task, volume_task, trades_task
=======
                    logger.info(
                        f"Updated market condition for {token_id}:\n"
                        f"  Price: ${price_decimal:,.2f}\n"
                        f"  Trend: {trend.direction} ({trend.strength:.1%})\n"
                        f"  Volume: ${condition.volume_24h:,.0f}\n"
                        f"  Liquidity: ${condition.liquidity:,.0f}"
>>>>>>> 95348ca1
                    )
                    
                    if not reserves:
                        return None
                    
                    # Calculate metrics in thread pool
                    loop = asyncio.get_event_loop()
                    metrics = await loop.run_in_executor(
                        self.executor,
                        self._calculate_market_metrics,
                        reserves,
                        volume,
                        trades
                    )
                    
                    if metrics:
                        # Update cache
                        self._market_data_cache[cache_key] = metrics
                        self._market_data_cache_times[cache_key] = time.time()
                    
                    return metrics
                    
                except Exception as e:
                    if attempt < MAX_RETRIES - 1:
                        await asyncio.sleep(RETRY_DELAY)
                        continue
                    logger.error(f"Failed to get market data after {MAX_RETRIES} attempts: {e}")
                    return None
            
            return None
            
        except Exception as e:
            logger.error(f"Error getting market data: {e}")
            return None

    def _calculate_market_metrics(
        self,
        reserves: Dict[str, Any],
        volume_24h: Optional[float],
        trades: Optional[List[Dict[str, Any]]]
    ) -> Optional[Dict[str, Any]]:
        """Calculate market metrics (CPU-bound)."""
        try:
            price = float(reserves['reserve1']) / float(reserves['reserve0'])
            liquidity = float(reserves['reserve0'])
            
            # Calculate trend metrics
            trend = "sideways"
            trend_strength = 0.0
            volatility = 0.0
            
            if trades:
                recent_trades = sorted(trades, key=lambda x: x['timestamp'])[-10:]
                prices = [t['price'] for t in recent_trades]
                
                if len(prices) >= 2:
                    trend = "up" if prices[-1] > prices[0] else "down" if prices[-1] < prices[0] else "sideways"
                    trend_strength = abs((prices[-1] - prices[0]) / prices[0])
                    volatility = sum(abs(prices[i] - prices[i-1])/prices[i-1] for i in range(1, len(prices))) / (len(prices)-1)
            
            # Calculate confidence score
            volume_score = min(float(volume_24h or 0) / 1000000, 1.0)
            liquidity_score = min(liquidity / 500000, 1.0)
            volatility_score = max(1.0 - volatility, 0.0)
            confidence = (volume_score + liquidity_score + volatility_score) / 3
            
            return {
                "trend": trend,
                "trend_strength": trend_strength,
                "trend_duration": 0.0,
                "volatility": volatility,
                "volume_24h": float(volume_24h or 0),
                "liquidity": float(liquidity),
                "volatility_24h": volatility,
                "price_impact": 1000 / liquidity if liquidity > 0 else 0,
                "confidence": confidence,
                "price": price
            }
            
        except Exception as e:
            logger.error(f"Error calculating market metrics: {e}")
            return None

    def _create_market_condition(self, market_data: Dict[str, Any]) -> MarketCondition:
        """Create market condition from market data."""
        try:
            trend = MarketTrend(
                direction=market_data.get("trend", "sideways"),
                strength=float(market_data.get("trend_strength", 0.0)),
                duration=float(market_data.get("trend_duration", 0.0)),
                volatility=float(market_data.get("volatility", 0.0)),
                confidence=float(market_data.get("confidence", 0.0))
            )
            
            return MarketCondition(
                price=Decimal(str(market_data.get("price", 0))),
                trend=trend,
                volume_24h=Decimal(str(market_data.get("volume_24h", 0))),
                liquidity=Decimal(str(market_data.get("liquidity", 0))),
                volatility_24h=float(market_data.get("volatility_24h", 0)),
                price_impact=float(market_data.get("price_impact", 0)),
                last_updated=float(datetime.now().timestamp())
            )
            
        except Exception as e:
            logger.error(f"Error creating market condition: {e}")
            return None

    async def start_monitoring(self):
        """Start market monitoring loop."""
        if self._monitoring:
            return

        self._monitoring = True
        self._monitoring_task = asyncio.create_task(self._monitoring_loop())
        logger.info("Market monitoring started")

    async def stop_monitoring(self):
        """Stop market monitoring loop."""
        if not self._monitoring:
            return

        self._monitoring = False
        if self._monitoring_task:
            self._monitoring_task.cancel()
            try:
                await self._monitoring_task
            except asyncio.CancelledError:
                pass
        logger.info("Market monitoring stopped")

    async def _monitoring_loop(self):
        """Main monitoring loop with concurrent updates."""
        try:
            while self._monitoring:
                try:
                    # Process tokens in batches
                    tokens = list(self.config['tokens'].keys())
                    for i in range(0, len(tokens), self.condition_batch_size):
                        batch = tokens[i:i + self.condition_batch_size]
                        
                        # Process batch in thread pool
                        loop = asyncio.get_event_loop()
                        batch_tasks = [
                            loop.run_in_executor(
                                self.executor,
                                self._update_token_condition_sync,
                                token
                            )
                            for token in batch
                        ]
                        
                        # Wait for batch results with retries
                        for task in batch_tasks:
                            for attempt in range(MAX_RETRIES):
                                try:
                                    condition = await task
                                    if condition:
                                        async with self._condition_lock:
                                            self.market_conditions[token] = condition
                                    break
                                except Exception as e:
                                    if attempt < MAX_RETRIES - 1:
                                        await asyncio.sleep(RETRY_DELAY)
                                        continue
                                    logger.error(f"Failed to update condition after {MAX_RETRIES} attempts: {e}")
                    
                    # Clean up caches periodically
                    await self._cleanup_caches()
                    
                    await asyncio.sleep(30)  # Update every 30 seconds
                    
                except Exception as e:
                    logger.error(f"Error in monitoring loop: {e}")
                    await asyncio.sleep(5)  # Short delay on error
                    
        except asyncio.CancelledError:
            logger.info("Market monitoring cancelled")
            raise
        except Exception as e:
            logger.error(f"Market monitoring failed: {e}")
            raise
        finally:
            self._monitoring = False
            logger.info("Market monitoring stopped")

    def _update_token_condition_sync(self, token: str) -> Optional[MarketCondition]:
        """Update market condition for a single token (CPU-bound)."""
        try:
            # Get market data
            market_data = self._get_market_data_sync(token)
            if not market_data:
                return None
            
<<<<<<< HEAD
            # Create market condition
            return self._create_market_condition(market_data)
            
        except Exception as e:
            logger.error(f"Error updating market condition for {token}: {e}")
            return None

    def _get_market_data_sync(self, token: str) -> Optional[Dict[str, Any]]:
        """Get market data synchronously (CPU-bound)."""
        try:
            # Get token addresses
            weth_address = self.config['tokens']['WETH']['address']
            token_address = self.config['tokens'].get(token, {}).get('address')
            if not token_address:
                return None
            
            # Get BaseSwap instance
            baseswap = self._dex_cache.get('baseswap')
            if not baseswap:
                return None
            
            # Get market data
            reserves = baseswap.get_reserves_sync(weth_address, token_address)
            volume = baseswap.get_24h_volume_sync(weth_address, token_address)
            trades = baseswap.get_trades_sync(token_address)
            
            if not reserves:
                return None
            
            # Calculate metrics
            return self._calculate_market_metrics(reserves, volume, trades)
            
        except Exception as e:
            logger.error(f"Error getting market data for {token}: {e}")
            return None

    async def _periodic_cache_cleanup(self) -> None:
        """Periodically clean up caches."""
        try:
            while True:
                await self._cleanup_caches()
                await asyncio.sleep(self.cache_ttl / 2)  # Clean up every half TTL
        except Exception as e:
            logger.error(f"Error in periodic cache cleanup: {e}")

    async def _update_cache(
        self,
        key: str,
        data: Any,
        cache: Dict[str, Any],
        cache_times: Dict[str, float]
    ) -> None:
        """Update cache with new data."""
        try:
            async with self._cache_lock:
                cache[key] = data
                cache_times[key] = time.time()
        except Exception as e:
            logger.error(f"Error updating cache: {e}")

    async def _cleanup_caches(self) -> None:
        """Clean up expired cache entries."""
        try:
            current_time = time.time()
            
            async with self._cache_lock:
                # Clean up DEX cache
                expired_dexes = [
                    name for name, last_update in self._dex_cache_times.items()
                    if current_time - last_update > self.cache_ttl
                ]
                for name in expired_dexes:
                    del self._dex_cache[name]
                    del self._dex_cache_times[name]
                
                # Clean up price cache
                expired_prices = [
                    key for key, last_update in self._price_cache_times.items()
                    if current_time - last_update > self.cache_ttl
                ]
                for key in expired_prices:
                    del self._price_cache[key]
                    del self._price_cache_times[key]
                
                # Clean up metrics cache
                expired_metrics = [
                    key for key, last_update in self._metrics_cache_times.items()
                    if current_time - last_update > self.cache_ttl
                ]
                for key in expired_metrics:
                    del self._metrics_cache[key]
                    del self._metrics_cache_times[key]
                
                # Clean up opportunity cache
                expired_opps = [
                    key for key, last_update in self._opportunity_cache_times.items()
                    if current_time - last_update > self.cache_ttl
                ]
                for key in expired_opps:
                    del self._opportunity_cache[key]
                    del self._opportunity_cache_times[key]
                
                # Clean up market data cache
                expired_market = [
                    key for key, last_update in self._market_data_cache_times.items()
                    if current_time - last_update > self.cache_ttl
                ]
                for key in expired_market:
                    del self._market_data_cache[key]
                    del self._market_data_cache_times[key]
                
                # Clean up trade cache
                expired_trades = [
                    key for key, last_update in self._trade_cache_times.items()
                    if current_time - last_update > self.cache_ttl
                ]
                for key in expired_trades:
                    del self._trade_cache[key]
                    del self._trade_cache_times[key]
                    
        except Exception as e:
            logger.error(f"Error cleaning up caches: {e}")

    async def _get_dex_instance(self, dex_name: str):
        """Get or create DEX instance from cache with TTL."""
        current_time = time.time()
        
        async with self._dex_lock:
            # Check cache with TTL
            if dex_name in self._dex_cache:
                last_update = self._dex_cache_times.get(dex_name, 0)
                if current_time - last_update < self.cache_ttl:
                    return self._dex_cache[dex_name]
            
            # Create new instance with retries
            for attempt in range(MAX_RETRIES):
                try:
                    # Create new instance
                    dex_class = self._get_dex_class(dex_name)
                    if not dex_class:
                        return None
=======
            # Use mock prices for development
            token_to_symbol = {
                "ethereum": "WETH",
                "usd-coin": "USDC",
                "dai": "DAI"
            }
            mock_prices = {
                "WETH": 2000.0,  # WETH price
                "USDC": 1.0,    # USDC price
                "DAI": 1.01     # DAI price slightly higher for testing
            }
            
            # Process each token
            for token_id, symbol in token_to_symbol.items():
                price = mock_prices.get(symbol, 1000.0)
                try:
                    price_decimal = Decimal(str(price))
                    
                    # Get market analysis
                    market_data = await self.analyze_market_conditions(symbol)
                    if not market_data:
                        logger.warning(f"No market data for {token_id}")
                        continue
>>>>>>> 95348ca1
                        
                    dex_config = self.config['dexes'][dex_name.lower()]
                    instance = dex_class(self.web3_manager, dex_config)
                    
                    # Update cache
                    self._dex_cache[dex_name] = instance
                    self._dex_cache_times[dex_name] = current_time
                    
                    return instance
                    
                except Exception as e:
                    if attempt < MAX_RETRIES - 1:
                        await asyncio.sleep(RETRY_DELAY)
                        continue
                    logger.error(f"Failed to create DEX instance after {MAX_RETRIES} attempts: {e}")
                    return None

    def _get_dex_class(self, dex_name: str):
        """Get DEX class based on name."""
        try:
            if dex_name.lower() == 'baseswap':
                from ..dex.baseswap import Baseswap
                return Baseswap
            elif dex_name.lower() == 'swapbased':
                from ..dex.swapbased import SwapBased
                return SwapBased
            elif dex_name.lower() == 'pancakeswap':
                from ..dex.pancakeswap import Pancakeswap
                return Pancakeswap
            return None
        except Exception as e:
<<<<<<< HEAD
            logger.error(f"Failed to get DEX class for {dex_name}: {e}")
            return None

async def create_market_analyzer(web3_manager: Web3Manager, config: Dict[str, Any]) -> MarketAnalyzer:
    """Create and initialize market analyzer."""
    analyzer = MarketAnalyzer(web3_manager, config)
    success = await analyzer.initialize()
    if not success:
        raise RuntimeError("Failed to initialize market analyzer")
    return analyzer
=======
            logger.warning(f"Initial market data collection failed: {e}")
            # Initialize with default values
            token_to_symbol = {
                "ethereum": "WETH",
                "usd-coin": "USDC",
                "dai": "DAI"
            }
            mock_prices = {
                "WETH": 2000.0,  # WETH price
                "USDC": 1.0,    # USDC price
                "DAI": 1.01     # DAI price slightly higher for testing
            }
            
            analyzer.market_conditions = {}
            for token_id, symbol in token_to_symbol.items():
                price = mock_prices.get(symbol, 1000.0)
                analyzer.market_conditions[symbol] = MarketCondition(
                    price=Decimal(str(price)),
                    trend=MarketTrend(
                        direction="sideways",
                        strength=0.0,
                        duration=0.0,
                        volatility=0.1,
                        confidence=0.5
                    ),
                    volume_24h=Decimal("1000000"),
                    liquidity=Decimal("1000000"),
                    volatility_24h=0.1,
                    price_impact=0.001,
                    last_updated=float(datetime.now().timestamp())
                )
            logger.info("Market analyzer initialized with default values")
            return analyzer
        
    except Exception as e:
        logger.error(f"Failed to create market analyzer: {e}")
        raise
>>>>>>> 95348ca1
<|MERGE_RESOLUTION|>--- conflicted
+++ resolved
@@ -1,34 +1,53 @@
 """Market analysis utilities."""
 
+__all__ = [
+    'MarketAnalyzer',
+    'MarketCondition',
+    'MarketTrend',
+    'PricePoint',
+    'create_market_analyzer'
+]
+
 import logging
+import math
 import asyncio
-import time
-from typing import Dict, Any, List, Optional, Tuple, Set
-from datetime import datetime
+from typing import Dict, Any, List, Optional
+from datetime import datetime, timedelta
+from dataclasses import dataclass
 from decimal import Decimal
-from concurrent.futures import ThreadPoolExecutor
-from dataclasses import asdict
-from collections import defaultdict, deque
-import lru
-
 from ..web3.web3_manager import Web3Manager
-from ..models.market_models import MarketTrend, MarketCondition, PricePoint
 from ..models.opportunity import Opportunity
-from ...utils.config_loader import load_config
 
 logger = logging.getLogger(__name__)
 
-# Cache settings
-CACHE_TTL = 60  # 60 seconds
-BATCH_SIZE = 50  # Process 50 items at a time
-PRICE_BATCH_SIZE = 20  # Process 20 price requests at a time
-CONDITION_BATCH_SIZE = 10  # Process 10 market conditions at a time
-MAX_RETRIES = 3  # Maximum number of retries for failed operations
-RETRY_DELAY = 1  # Delay between retries in seconds
-CACHE_SIZE = 1000  # Maximum number of items in LRU cache
-PREFETCH_THRESHOLD = 0.8  # Threshold to trigger prefetch
-MAX_BATCH_SIZE = 100  # Maximum number of items to process in a batch
-BATCH_TIMEOUT = 5  # Maximum time to wait for batch to fill (seconds)
+@dataclass
+class PricePoint:
+    """Price data point."""
+    timestamp: float
+    price: Decimal
+    volume: Decimal
+    liquidity: Decimal
+
+@dataclass
+class MarketTrend:
+    """Market trend information."""
+    direction: str  # up, down, sideways
+    strength: float  # 0-1
+    duration: float  # in seconds
+    volatility: float  # standard deviation
+    confidence: float  # 0-1
+
+@dataclass
+class MarketCondition:
+    """Current market condition."""
+    price: Decimal
+    trend: MarketTrend
+    volume_24h: Decimal
+    liquidity: Decimal
+    volatility_24h: float
+    price_impact: float
+    last_updated: float
+
 
 class MarketAnalyzer:
     """Analyzes market conditions and opportunities."""
@@ -38,474 +57,11 @@
         self.web3_manager = web3_manager
         self.w3 = web3_manager.w3
         self.config = config
-        self.market_conditions = {}
-        self._monitoring = False
-        self._monitoring_task = None
-        
-        # Thread pool for CPU-bound operations
-        self.executor = ThreadPoolExecutor(max_workers=4)
-        
-        # Cache settings
-        self.cache_ttl = CACHE_TTL
-        self.batch_size = BATCH_SIZE
-        self.price_batch_size = PRICE_BATCH_SIZE
-        self.condition_batch_size = CONDITION_BATCH_SIZE
-        
-        # LRU caches for frequently accessed data
-        self._dex_cache = lru.LRU(CACHE_SIZE)
-        self._price_cache = lru.LRU(CACHE_SIZE)
-        self._metrics_cache = lru.LRU(CACHE_SIZE)
-        self._opportunity_cache = lru.LRU(CACHE_SIZE)
-        self._market_data_cache = lru.LRU(CACHE_SIZE)
-        self._trade_cache = lru.LRU(CACHE_SIZE)
-        
-        # Cache timestamps
-        self._dex_cache_times = {}
-        self._price_cache_times = {}
-        self._metrics_cache_times = {}
-        self._opportunity_cache_times = {}
-        self._market_data_cache_times = {}
-        self._trade_cache_times = {}
-        
-        # Locks for thread safety
-        self._dex_lock = asyncio.Lock()
-        self._price_lock = asyncio.Lock()
-        self._condition_lock = asyncio.Lock()
-        self._cache_lock = asyncio.Lock()
-        self._market_lock = asyncio.Lock()
-        self._trade_lock = asyncio.Lock()
-        self._batch_lock = asyncio.Lock()
-        
-        # Price request batching
-        self._price_requests = []
-        self._price_request_times = {}
-        self._last_price_batch = time.time()
-        
-        # Market data batching
-        self._market_data_batch = []
-        self._last_market_batch = time.time()
-        
-        # Recent market data for deduplication
-        self._recent_market_data = deque(maxlen=1000)
-        
-        # Prefetch settings
-        self._prefetch_size = 100  # Number of items to prefetch
-        self._prefetch_threshold = PREFETCH_THRESHOLD
-        
-        # Start periodic tasks
-        self._cleanup_task = None
-        self._batch_task = None
-        self._prefetch_task = None
-        
+        self._price_cache = {}
+        self._cache_duration = timedelta(seconds=30)  # Cache prices for 30 seconds
+        self.market_conditions = {}  # Store market conditions for each token
         logger.info("Market analyzer initialized")
 
-<<<<<<< HEAD
-    async def get_opportunities(self) -> List[Dict[str, Any]]:
-        """Get current arbitrage opportunities."""
-        try:
-            opportunities = []
-            
-            # Get all token pairs
-            tokens = list(self.config['tokens'].keys())
-            dexes = list(self.config['dexes'].keys())
-            
-            # Check each token pair across DEXes
-            for token1 in tokens:
-                for token2 in tokens:
-                    if token1 == token2:
-                        continue
-                        
-                    # Get prices across DEXes
-                    prices = {}
-                    for dex_name in dexes:
-                        price = await self._get_price(token1, token2, dex_name)
-                        if price:
-                            prices[dex_name] = price
-                    
-                    if len(prices) < 2:
-                        continue
-                    
-                    # Find price differences
-                    for dex1 in prices:
-                        for dex2 in prices:
-                            if dex1 == dex2:
-                                continue
-                                
-                            price1 = prices[dex1]
-                            price2 = prices[dex2]
-                            
-                            # Calculate profit percentage
-                            profit_pct = abs(price1 - price2) / min(price1, price2)
-                            
-                            # Skip if profit too small
-                            if profit_pct < 0.01:  # 1% minimum profit
-                                continue
-                            
-                            # Get market conditions
-                            condition1 = await self.get_market_condition(token1)
-                            condition2 = await self.get_market_condition(token2)
-                            
-                            if not condition1 or not condition2:
-                                continue
-                            
-                            # Create opportunity
-                            opportunity = {
-                                'token_path': [token1, token2],
-                                'dex_from': dex1,
-                                'dex_to': dex2,
-                                'price_from': price1,
-                                'price_to': price2,
-                                'profit_pct': float(profit_pct),
-                                'amount_in': float(condition1['liquidity']),
-                                'amount_out': float(condition1['liquidity'] * price2),
-                                'profit_usd': float(condition1['liquidity'] * price2 * profit_pct),
-                                'confidence': min(condition1['confidence'], condition2['confidence'])
-                            }
-                            
-                            opportunities.append(opportunity)
-            
-            return sorted(opportunities, key=lambda x: x['profit_usd'], reverse=True)
-            
-        except Exception as e:
-            logger.error(f"Error getting opportunities: {e}")
-            return []
-
-    async def initialize(self) -> bool:
-        """Initialize market analyzer."""
-        try:
-            # Start periodic tasks
-            self._cleanup_task = asyncio.create_task(self._periodic_cache_cleanup())
-            self._batch_task = asyncio.create_task(self._periodic_batch())
-            self._prefetch_task = asyncio.create_task(self._periodic_prefetch())
-            
-            # Initialize BaseSwap with retries
-            for attempt in range(MAX_RETRIES):
-                try:
-                    baseswap = await self._get_dex_instance('baseswap')
-                    if not baseswap:
-                        raise ValueError("Failed to get BaseSwap instance")
-                        
-                    await baseswap.initialize()
-                    break
-                    
-                except Exception as e:
-                    if attempt < MAX_RETRIES - 1:
-                        await asyncio.sleep(RETRY_DELAY)
-                        continue
-                    logger.error(f"Failed to initialize BaseSwap after {MAX_RETRIES} attempts: {e}")
-                    return False
-            
-            return True
-            
-        except Exception as e:
-            logger.error(f"Failed to initialize market analyzer: {e}")
-            return False
-
-    async def cleanup(self) -> None:
-        """Cleanup resources."""
-        try:
-            # Stop monitoring
-            await self.stop_monitoring()
-            
-            # Cancel periodic tasks
-            tasks = [
-                self._cleanup_task,
-                self._batch_task,
-                self._prefetch_task
-            ]
-            
-            for task in tasks:
-                if task:
-                    task.cancel()
-                    try:
-                        await task
-                    except asyncio.CancelledError:
-                        pass
-            
-            # Process any remaining batches
-            await self._process_price_batch()
-            await self._process_market_batch()
-            
-            # Clear caches
-            self._dex_cache.clear()
-            self._price_cache.clear()
-            self._metrics_cache.clear()
-            self._opportunity_cache.clear()
-            self._market_data_cache.clear()
-            self._trade_cache.clear()
-            self._dex_cache_times.clear()
-            self._price_cache_times.clear()
-            self._metrics_cache_times.clear()
-            self._opportunity_cache_times.clear()
-            self._market_data_cache_times.clear()
-            self._trade_cache_times.clear()
-            
-            # Clear batches
-            self._price_requests.clear()
-            self._market_data_batch.clear()
-            
-            # Clear recent market data
-            self._recent_market_data.clear()
-            
-            # Shutdown thread pool
-            self.executor.shutdown(wait=True)
-            
-            logger.info("Market analyzer cleanup complete")
-            
-        except Exception as e:
-            logger.error(f"Error during market analyzer cleanup: {e}")
-            raise
-
-    async def _periodic_batch(self) -> None:
-        """Periodically process batches."""
-        try:
-            while True:
-                # Process price batch if timeout reached
-                current_time = time.time()
-                if current_time - self._last_price_batch >= BATCH_TIMEOUT:
-                    await self._process_price_batch()
-                
-                # Process market batch if timeout reached
-                if current_time - self._last_market_batch >= BATCH_TIMEOUT:
-                    await self._process_market_batch()
-                
-                await asyncio.sleep(1)
-                
-        except Exception as e:
-            logger.error(f"Error in periodic batch: {e}")
-
-    async def _process_price_batch(self) -> None:
-        """Process price request batch."""
-        try:
-            async with self._price_lock:
-                if not self._price_requests:
-                    return
-                    
-                # Get batch
-                batch = self._price_requests[:PRICE_BATCH_SIZE]
-                self._price_requests = self._price_requests[PRICE_BATCH_SIZE:]
-                self._last_price_batch = time.time()
-            
-            # Process price requests concurrently
-            tasks = []
-            for token1, token2, dex_name in batch:
-                task = asyncio.create_task(self._get_price(
-                    token1, token2, dex_name
-                ))
-                tasks.append(task)
-            
-            await asyncio.gather(*tasks)
-            
-        except Exception as e:
-            logger.error(f"Error processing price batch: {e}")
-
-    async def _process_market_batch(self) -> None:
-        """Process market data batch."""
-        try:
-            async with self._market_lock:
-                if not self._market_data_batch:
-                    return
-                    
-                # Get batch
-                batch = self._market_data_batch[:MAX_BATCH_SIZE]
-                self._market_data_batch = self._market_data_batch[MAX_BATCH_SIZE:]
-                self._last_market_batch = time.time()
-            
-            # Process market data concurrently
-            tasks = []
-            for token in batch:
-                # Skip if recently processed
-                key = f"market_data:{token}"
-                if key in self._recent_market_data:
-                    continue
-                    
-                # Add to recent market data
-                self._recent_market_data.append(key)
-                
-                # Create task
-                task = asyncio.create_task(self._process_market_data(token))
-                tasks.append(task)
-            
-            await asyncio.gather(*tasks)
-            
-        except Exception as e:
-            logger.error(f"Error processing market batch: {e}")
-
-    async def _process_market_data(self, token: str) -> None:
-        """Process market data for a single token."""
-        try:
-            # Get market data with retries
-            for attempt in range(MAX_RETRIES):
-                try:
-                    market_data = await self._get_market_data(token)
-                    if market_data:
-                        # Update market conditions
-                        async with self._condition_lock:
-                            self.market_conditions[token] = self._create_market_condition(
-                                market_data
-                            )
-                        break
-                except Exception as e:
-                    if attempt < MAX_RETRIES - 1:
-                        await asyncio.sleep(RETRY_DELAY)
-                        continue
-                    logger.error(f"Failed to process market data for {token} after {MAX_RETRIES} attempts: {e}")
-                    
-        except Exception as e:
-            logger.error(f"Error processing market data for {token}: {e}")
-
-    async def _periodic_prefetch(self) -> None:
-        """Periodically prefetch data."""
-        try:
-            while True:
-                await self._prefetch_data()
-                await asyncio.sleep(5)  # Prefetch every 5 seconds
-        except Exception as e:
-            logger.error(f"Error in periodic prefetch: {e}")
-
-    async def _prefetch_data(self) -> None:
-        """Prefetch commonly accessed data."""
-        try:
-            # Check cache sizes
-            async with self._cache_lock:
-                price_size = len(self._price_cache)
-                market_size = len(self._market_data_cache)
-                
-                # Prefetch if below threshold
-                if price_size < self._prefetch_size * self._prefetch_threshold:
-                    await self._prefetch_prices()
-                    
-                if market_size < self._prefetch_size * self._prefetch_threshold:
-                    await self._prefetch_market_data()
-                    
-        except Exception as e:
-            logger.error(f"Error prefetching data: {e}")
-
-    async def _prefetch_prices(self) -> None:
-        """Prefetch price data."""
-        try:
-            # Get token pairs
-            token_pairs = []
-            for token1 in self.config['tokens']:
-                for token2 in self.config['tokens']:
-                    if token1 != token2:
-                        token_pairs.append((token1, token2))
-            
-            # Add to price batch
-            async with self._price_lock:
-                for token1, token2 in token_pairs:
-                    self._price_requests.append((token1, token2, 'baseswap'))
-                    
-        except Exception as e:
-            logger.error(f"Error prefetching prices: {e}")
-
-    async def _prefetch_market_data(self) -> None:
-        """Prefetch market data."""
-        try:
-            # Get tokens
-            tokens = list(self.config['tokens'].keys())
-            
-            # Add to market batch
-            async with self._market_lock:
-                self._market_data_batch.extend(tokens)
-                
-        except Exception as e:
-            logger.error(f"Error prefetching market data: {e}")
-
-    async def _get_price(
-        self,
-        token1: str,
-        token2: str,
-        dex_name: str
-    ) -> Optional[float]:
-        """Get price with caching."""
-        try:
-            # Check cache first
-            cache_key = f"price:{token1}:{token2}:{dex_name}"
-            price = self._price_cache.get(cache_key)
-            if price is not None:
-                return price
-            
-            # Get price with retries
-            for attempt in range(MAX_RETRIES):
-                try:
-                    # Get token addresses
-                    token1_addr = self.config['tokens'][token1]['address']
-                    token2_addr = self.config['tokens'][token2]['address']
-                    
-                    # Get DEX instance
-                    dex = await self._get_dex_instance(dex_name)
-                    if not dex:
-                        return None
-                    
-                    # Get reserves in thread pool
-                    loop = asyncio.get_event_loop()
-                    reserves = await loop.run_in_executor(
-                        self.executor,
-                        dex.get_reserves_sync,
-                        token1_addr,
-                        token2_addr
-                    )
-                    
-                    if not reserves:
-                        return None
-                    
-                    # Calculate price
-                    price = float(reserves['reserve1']) / float(reserves['reserve0'])
-                    
-                    # Update cache
-                    self._price_cache[cache_key] = price
-                    self._price_cache_times[cache_key] = time.time()
-                    
-                    return price
-                    
-                except Exception as e:
-                    if attempt < MAX_RETRIES - 1:
-                        await asyncio.sleep(RETRY_DELAY)
-                        continue
-                    logger.debug(f"Failed to get price after {MAX_RETRIES} attempts: {e}")
-                    return None
-            
-            return None
-            
-        except Exception as e:
-            logger.debug(f"Error getting price: {e}")
-            return None
-
-    async def _get_cached_data(
-        self,
-        key: str,
-        cache: Dict[str, Any],
-        cache_times: Dict[str, float]
-    ) -> Optional[Any]:
-        """Get data from cache if not expired."""
-        try:
-            current_time = time.time()
-            
-            async with self._cache_lock:
-                if key in cache:
-                    last_update = cache_times.get(key, 0)
-                    if current_time - last_update < self.cache_ttl:
-                        return cache[key]
-            return None
-            
-        except Exception as e:
-            logger.error(f"Error getting cached data: {e}")
-            return None
-
-    async def get_market_condition(self, token: str) -> Optional[Dict[str, Any]]:
-        """Get market condition for a token."""
-        try:
-            # Check cache first
-            cache_key = f"market_condition:{token}"
-            condition = await self._get_cached_data(
-                cache_key,
-                self._market_data_cache,
-                self._market_data_cache_times
-            )
-            if condition:
-                return condition
-=======
     def validate_price(self, price: float) -> bool:
         """
         Validate if a price is valid.
@@ -660,51 +216,49 @@
             "price_impact": 0.001,
             "confidence": 0.5
         }
->>>>>>> 95348ca1
-
-            # Get market data
-            market_data = await self._get_market_data(token)
-            if not market_data:
-                return None
-
-            # Create market condition
-            condition = self._create_market_condition(market_data)
-            if not condition:
-                return None
-
-            # Update cache
-            await self._update_cache(
-                cache_key,
-                condition,
-                self._market_data_cache,
-                self._market_data_cache_times
+
+    async def get_mcp_prices(self, tokens: List[str]) -> Dict[str, float]:
+        """
+        Get current prices from MCP.
+
+        Args:
+            tokens (List[str]): List of token identifiers
+
+        Returns:
+            Dict[str, float]: Current prices
+        """
+        try:
+            response = await self.web3_manager.use_mcp_tool(
+                "crypto-price",
+                "get_prices",
+                {
+                    "coins": tokens,
+                    "include_24h_change": True
+                }
             )
 
-            return condition
-
-        except Exception as e:
-            logger.error(f"Error getting market condition for {token}: {e}")
-            return None
-
-    async def _get_market_data(self, token: str) -> Optional[Dict[str, Any]]:
-        """Get market data with caching."""
-        try:
-<<<<<<< HEAD
-            # Check cache first
-            cache_key = f"market_data:{token}"
-            market_data = self._market_data_cache.get(cache_key)
-            if market_data is not None:
-                return market_data
-            
-            # Get market data with retries
-            for attempt in range(MAX_RETRIES):
-                try:
-                    # Get token addresses
-                    weth_address = self.config['tokens']['WETH']['address']
-                    token_address = self.config['tokens'].get(token, {}).get('address')
-                    if not token_address:
-                        return None
-=======
+            if response:
+                return response
+
+        except Exception as e:
+            logger.warning(f"Failed to get prices from MCP: {e}")
+
+        # Return mock data for development with different prices
+        token_to_symbol = {
+            "ethereum": "WETH",
+            "usd-coin": "USDC",
+            "dai": "DAI"
+        }
+        mock_prices = {
+            "WETH": 2000.0,  # WETH price
+            "USDC": 1.0,    # USDC price
+            "DAI": 1.01     # DAI price slightly higher for testing
+        }
+        return {token: mock_prices.get(token_to_symbol.get(token, token), 1000.0) for token in tokens}
+
+    async def get_opportunities(self) -> List[Dict[str, Any]]:
+        """Get current arbitrage opportunities."""
+        try:
             opportunities = []
             
             # Get current prices and market conditions
@@ -739,370 +293,199 @@
                         volatility=float(market_data.get("volatility", 0.0)),
                         confidence=float(market_data.get("confidence", 0.0))
                     )
->>>>>>> 95348ca1
-                    
-                    # Get BaseSwap instance
-                    baseswap = await self._get_dex_instance('baseswap')
-                    if not baseswap:
-                        return None
-                    
-                    # Get market data concurrently
-                    reserves_task = asyncio.create_task(baseswap.get_reserves(
-                        weth_address, token_address
-                    ))
-                    volume_task = asyncio.create_task(baseswap.get_24h_volume(
-                        weth_address, token_address
-                    ))
-                    trades_task = asyncio.create_task(baseswap.get_trades(token_address))
-                    
-<<<<<<< HEAD
-                    reserves, volume, trades = await asyncio.gather(
-                        reserves_task, volume_task, trades_task
-=======
+                    
+                    # Create market condition
+                    condition = MarketCondition(
+                        price=price_decimal,
+                        trend=trend,
+                        volume_24h=Decimal(str(market_data.get("volume_24h", 0))),
+                        liquidity=Decimal(str(market_data.get("liquidity", 0))),
+                        volatility_24h=float(market_data.get("volatility_24h", 0)),
+                        price_impact=float(market_data.get("price_impact", 0)),
+                        last_updated=float(datetime.now().timestamp())
+                    )
+                    
+                    # Store market condition
+                    self.market_conditions[symbol] = condition
+                    
                     logger.info(
                         f"Updated market condition for {token_id}:\n"
                         f"  Price: ${price_decimal:,.2f}\n"
                         f"  Trend: {trend.direction} ({trend.strength:.1%})\n"
                         f"  Volume: ${condition.volume_24h:,.0f}\n"
                         f"  Liquidity: ${condition.liquidity:,.0f}"
->>>>>>> 95348ca1
                     )
                     
-                    if not reserves:
-                        return None
-                    
-                    # Calculate metrics in thread pool
-                    loop = asyncio.get_event_loop()
-                    metrics = await loop.run_in_executor(
-                        self.executor,
-                        self._calculate_market_metrics,
-                        reserves,
-                        volume,
-                        trades
+                except Exception as e:
+                    logger.error(f"Error updating market condition for {token_id}: {e}")
+                    continue
+            
+            # For each token pair, analyze potential opportunities
+            token_pairs = [
+                ("ethereum", "usd-coin"),
+                ("ethereum", "dai")
+            ]
+            for base_token_id, quote_token_id in token_pairs:
+                try:
+                    # Convert token IDs to symbols
+                    base_token = token_to_symbol[base_token_id]
+                    quote_token = token_to_symbol[quote_token_id]
+                    
+                    # Get prices from market conditions
+                    if base_token not in self.market_conditions or quote_token not in self.market_conditions:
+                        continue
+                        
+                    base_price = float(self.market_conditions[base_token].price)
+                    quote_price = float(self.market_conditions[quote_token].price)
+                    
+                    # Get market analysis
+                    market_data = await self.analyze_market_conditions(base_token)
+                    if not market_data:
+                        continue
+                        
+                    # Calculate potential profit
+                    amount_in = Decimal('1.0')  # 1 ETH
+                    
+                    # Calculate amounts for each path
+                    # Path 1: ETH -> USDC/DAI
+                    baseswap_eth_to_token = amount_in * Decimal(str(base_price))  # Convert ETH to USD value
+                    swapbased_eth_to_token = amount_in * Decimal(str(base_price)) * Decimal('0.995')  # 0.5% lower price
+                    
+                    # Calculate profit potential
+                    profit_baseswap = float(baseswap_eth_to_token - swapbased_eth_to_token)
+                    profit_swapbased = float(swapbased_eth_to_token * Decimal('1.005') - baseswap_eth_to_token)  # 0.5% higher price
+                    
+                    # Find best opportunity
+                    if profit_baseswap > profit_swapbased:
+                        # Buy on SwapBased (lower price), sell on BaseSwap (higher price)
+                        dex_from = "swapbased"
+                        dex_to = "baseswap"
+                        amount_out = baseswap_eth_to_token
+                        profit = profit_baseswap
+                    else:
+                        # Buy on BaseSwap (market price), sell on SwapBased (higher price)
+                        dex_from = "baseswap"
+                        dex_to = "swapbased"
+                        amount_out = swapbased_eth_to_token * Decimal('1.005')
+                        profit = profit_swapbased
+                        
+                    gas_cost = 0.01  # Estimated gas cost in ETH
+                    gas_cost_usd = gas_cost * float(base_price)
+                    net_profit = profit - gas_cost_usd
+                    
+                    # Get token addresses from config using token IDs
+                    tokens = self.config.get("tokens", {})
+                    base_address = tokens.get(base_token_id, {}).get("address")
+                    quote_address = tokens.get(quote_token_id, {}).get("address")
+                    
+                    if not base_address or not quote_address:
+                        continue
+                    
+                    # Create opportunity object
+                    opportunity = {
+                        'dex_from': dex_from,
+                        'dex_to': dex_to,
+                        'token_path': [base_address, quote_address],
+                        'amount_in': amount_in,
+                        'amount_out': amount_out,
+                        'profit_usd': net_profit,
+                        'gas_cost_usd': gas_cost_usd,
+                        'price_impact': float(market_data.get('price_impact', 0.001)),
+                        'status': 'Ready' if net_profit > 0 else 'Unprofitable',
+                        'details': {
+                            'pair': f"{base_token_id}/{quote_token_id}",
+                            'base_price': base_price,
+                            'quote_price': quote_price
+                        }
+                    }
+                    
+                    # Log opportunity details
+                    logger.info(
+                        f"Found arbitrage opportunity:\n"
+                        f"  Pair: {base_token_id}/{quote_token_id}\n"
+                        f"  Route: {dex_from} -> {dex_to}\n"
+                        f"  Profit: ${net_profit:.2f}\n"
+                        f"  Gas Cost: ${gas_cost_usd:.2f}\n"
+                        f"  Status: {opportunity['status']}"
                     )
                     
-                    if metrics:
-                        # Update cache
-                        self._market_data_cache[cache_key] = metrics
-                        self._market_data_cache_times[cache_key] = time.time()
-                    
-                    return metrics
+                    opportunities.append(opportunity)
                     
                 except Exception as e:
-                    if attempt < MAX_RETRIES - 1:
-                        await asyncio.sleep(RETRY_DELAY)
-                        continue
-                    logger.error(f"Failed to get market data after {MAX_RETRIES} attempts: {e}")
-                    return None
-            
-            return None
-            
-        except Exception as e:
-            logger.error(f"Error getting market data: {e}")
-            return None
-
-    def _calculate_market_metrics(
-        self,
-        reserves: Dict[str, Any],
-        volume_24h: Optional[float],
-        trades: Optional[List[Dict[str, Any]]]
-    ) -> Optional[Dict[str, Any]]:
-        """Calculate market metrics (CPU-bound)."""
-        try:
-            price = float(reserves['reserve1']) / float(reserves['reserve0'])
-            liquidity = float(reserves['reserve0'])
-            
-            # Calculate trend metrics
-            trend = "sideways"
-            trend_strength = 0.0
-            volatility = 0.0
-            
-            if trades:
-                recent_trades = sorted(trades, key=lambda x: x['timestamp'])[-10:]
-                prices = [t['price'] for t in recent_trades]
-                
-                if len(prices) >= 2:
-                    trend = "up" if prices[-1] > prices[0] else "down" if prices[-1] < prices[0] else "sideways"
-                    trend_strength = abs((prices[-1] - prices[0]) / prices[0])
-                    volatility = sum(abs(prices[i] - prices[i-1])/prices[i-1] for i in range(1, len(prices))) / (len(prices)-1)
-            
-            # Calculate confidence score
-            volume_score = min(float(volume_24h or 0) / 1000000, 1.0)
-            liquidity_score = min(liquidity / 500000, 1.0)
-            volatility_score = max(1.0 - volatility, 0.0)
-            confidence = (volume_score + liquidity_score + volatility_score) / 3
-            
-            return {
-                "trend": trend,
-                "trend_strength": trend_strength,
-                "trend_duration": 0.0,
-                "volatility": volatility,
-                "volume_24h": float(volume_24h or 0),
-                "liquidity": float(liquidity),
-                "volatility_24h": volatility,
-                "price_impact": 1000 / liquidity if liquidity > 0 else 0,
-                "confidence": confidence,
-                "price": price
-            }
-            
-        except Exception as e:
-            logger.error(f"Error calculating market metrics: {e}")
-            return None
-
-    def _create_market_condition(self, market_data: Dict[str, Any]) -> MarketCondition:
-        """Create market condition from market data."""
-        try:
-            trend = MarketTrend(
-                direction=market_data.get("trend", "sideways"),
-                strength=float(market_data.get("trend_strength", 0.0)),
-                duration=float(market_data.get("trend_duration", 0.0)),
-                volatility=float(market_data.get("volatility", 0.0)),
-                confidence=float(market_data.get("confidence", 0.0))
-            )
-            
-            return MarketCondition(
-                price=Decimal(str(market_data.get("price", 0))),
-                trend=trend,
-                volume_24h=Decimal(str(market_data.get("volume_24h", 0))),
-                liquidity=Decimal(str(market_data.get("liquidity", 0))),
-                volatility_24h=float(market_data.get("volatility_24h", 0)),
-                price_impact=float(market_data.get("price_impact", 0)),
-                last_updated=float(datetime.now().timestamp())
-            )
-            
-        except Exception as e:
-            logger.error(f"Error creating market condition: {e}")
-            return None
+                    logger.error(f"Error analyzing {base_token_id}/{quote_token_id}: {e}")
+                    continue
+                    
+            return opportunities
+            
+        except Exception as e:
+            logger.error(f"Failed to get opportunities: {e}")
+            return []
+
+    async def get_performance_metrics(self) -> List[Dict[str, Any]]:
+        """Get performance metrics for dashboard display."""
+        try:
+            metrics = []
+            for symbol, condition in self.market_conditions.items():
+                metrics.append({
+                    'total_trades': 0,  # Placeholder for now
+                    'trades_24h': 0,    # Placeholder for now
+                    'success_rate': 0.0, # Placeholder for now
+                    'total_profit_usd': 0.0,  # Placeholder for now
+                    'portfolio_change_24h': 0.0,  # Placeholder for now
+                    'active_opportunities': 0,  # Placeholder for now
+                    'price': float(condition.price),
+                    'volume_24h': float(condition.volume_24h),
+                    'liquidity': float(condition.liquidity),
+                    'volatility': condition.volatility_24h,
+                    'trend': condition.trend.direction,
+                    'trend_strength': condition.trend.strength,
+                    'confidence': condition.trend.confidence,
+                    'last_updated': condition.last_updated
+                })
+            return metrics
+        except Exception as e:
+            logger.error(f"Failed to get performance metrics: {e}")
+            return []
+
+    async def monitor_prices(self, tokens: List[str]):
+        """
+        Monitor prices for tokens.
+
+        Args:
+            tokens (List[str]): List of token identifiers
+
+        Yields:
+            Dict[str, float]: Updated prices
+        """
+        while True:
+            try:
+                prices = await self.get_mcp_prices(tokens)
+                if prices:
+                    yield prices
+            except Exception as e:
+                logger.error(f"Price monitoring error: {e}")
+                yield {}
 
     async def start_monitoring(self):
         """Start market monitoring loop."""
-        if self._monitoring:
-            return
-
-        self._monitoring = True
-        self._monitoring_task = asyncio.create_task(self._monitoring_loop())
-        logger.info("Market monitoring started")
-
-    async def stop_monitoring(self):
-        """Stop market monitoring loop."""
-        if not self._monitoring:
-            return
-
-        self._monitoring = False
-        if self._monitoring_task:
-            self._monitoring_task.cancel()
-            try:
-                await self._monitoring_task
-            except asyncio.CancelledError:
-                pass
-        logger.info("Market monitoring stopped")
-
-    async def _monitoring_loop(self):
-        """Main monitoring loop with concurrent updates."""
-        try:
-            while self._monitoring:
+        try:
+            while True:
                 try:
-                    # Process tokens in batches
-                    tokens = list(self.config['tokens'].keys())
-                    for i in range(0, len(tokens), self.condition_batch_size):
-                        batch = tokens[i:i + self.condition_batch_size]
-                        
-                        # Process batch in thread pool
-                        loop = asyncio.get_event_loop()
-                        batch_tasks = [
-                            loop.run_in_executor(
-                                self.executor,
-                                self._update_token_condition_sync,
-                                token
-                            )
-                            for token in batch
-                        ]
-                        
-                        # Wait for batch results with retries
-                        for task in batch_tasks:
-                            for attempt in range(MAX_RETRIES):
-                                try:
-                                    condition = await task
-                                    if condition:
-                                        async with self._condition_lock:
-                                            self.market_conditions[token] = condition
-                                    break
-                                except Exception as e:
-                                    if attempt < MAX_RETRIES - 1:
-                                        await asyncio.sleep(RETRY_DELAY)
-                                        continue
-                                    logger.error(f"Failed to update condition after {MAX_RETRIES} attempts: {e}")
-                    
-                    # Clean up caches periodically
-                    await self._cleanup_caches()
-                    
+                    await self._update_market_conditions()
                     await asyncio.sleep(30)  # Update every 30 seconds
-                    
                 except Exception as e:
                     logger.error(f"Error in monitoring loop: {e}")
                     await asyncio.sleep(5)  # Short delay on error
-                    
-        except asyncio.CancelledError:
-            logger.info("Market monitoring cancelled")
-            raise
         except Exception as e:
             logger.error(f"Market monitoring failed: {e}")
             raise
-        finally:
-            self._monitoring = False
-            logger.info("Market monitoring stopped")
-
-    def _update_token_condition_sync(self, token: str) -> Optional[MarketCondition]:
-        """Update market condition for a single token (CPU-bound)."""
-        try:
-            # Get market data
-            market_data = self._get_market_data_sync(token)
-            if not market_data:
-                return None
-            
-<<<<<<< HEAD
-            # Create market condition
-            return self._create_market_condition(market_data)
-            
-        except Exception as e:
-            logger.error(f"Error updating market condition for {token}: {e}")
-            return None
-
-    def _get_market_data_sync(self, token: str) -> Optional[Dict[str, Any]]:
-        """Get market data synchronously (CPU-bound)."""
-        try:
-            # Get token addresses
-            weth_address = self.config['tokens']['WETH']['address']
-            token_address = self.config['tokens'].get(token, {}).get('address')
-            if not token_address:
-                return None
-            
-            # Get BaseSwap instance
-            baseswap = self._dex_cache.get('baseswap')
-            if not baseswap:
-                return None
-            
-            # Get market data
-            reserves = baseswap.get_reserves_sync(weth_address, token_address)
-            volume = baseswap.get_24h_volume_sync(weth_address, token_address)
-            trades = baseswap.get_trades_sync(token_address)
-            
-            if not reserves:
-                return None
-            
-            # Calculate metrics
-            return self._calculate_market_metrics(reserves, volume, trades)
-            
-        except Exception as e:
-            logger.error(f"Error getting market data for {token}: {e}")
-            return None
-
-    async def _periodic_cache_cleanup(self) -> None:
-        """Periodically clean up caches."""
-        try:
-            while True:
-                await self._cleanup_caches()
-                await asyncio.sleep(self.cache_ttl / 2)  # Clean up every half TTL
-        except Exception as e:
-            logger.error(f"Error in periodic cache cleanup: {e}")
-
-    async def _update_cache(
-        self,
-        key: str,
-        data: Any,
-        cache: Dict[str, Any],
-        cache_times: Dict[str, float]
-    ) -> None:
-        """Update cache with new data."""
-        try:
-            async with self._cache_lock:
-                cache[key] = data
-                cache_times[key] = time.time()
-        except Exception as e:
-            logger.error(f"Error updating cache: {e}")
-
-    async def _cleanup_caches(self) -> None:
-        """Clean up expired cache entries."""
-        try:
-            current_time = time.time()
-            
-            async with self._cache_lock:
-                # Clean up DEX cache
-                expired_dexes = [
-                    name for name, last_update in self._dex_cache_times.items()
-                    if current_time - last_update > self.cache_ttl
-                ]
-                for name in expired_dexes:
-                    del self._dex_cache[name]
-                    del self._dex_cache_times[name]
-                
-                # Clean up price cache
-                expired_prices = [
-                    key for key, last_update in self._price_cache_times.items()
-                    if current_time - last_update > self.cache_ttl
-                ]
-                for key in expired_prices:
-                    del self._price_cache[key]
-                    del self._price_cache_times[key]
-                
-                # Clean up metrics cache
-                expired_metrics = [
-                    key for key, last_update in self._metrics_cache_times.items()
-                    if current_time - last_update > self.cache_ttl
-                ]
-                for key in expired_metrics:
-                    del self._metrics_cache[key]
-                    del self._metrics_cache_times[key]
-                
-                # Clean up opportunity cache
-                expired_opps = [
-                    key for key, last_update in self._opportunity_cache_times.items()
-                    if current_time - last_update > self.cache_ttl
-                ]
-                for key in expired_opps:
-                    del self._opportunity_cache[key]
-                    del self._opportunity_cache_times[key]
-                
-                # Clean up market data cache
-                expired_market = [
-                    key for key, last_update in self._market_data_cache_times.items()
-                    if current_time - last_update > self.cache_ttl
-                ]
-                for key in expired_market:
-                    del self._market_data_cache[key]
-                    del self._market_data_cache_times[key]
-                
-                # Clean up trade cache
-                expired_trades = [
-                    key for key, last_update in self._trade_cache_times.items()
-                    if current_time - last_update > self.cache_ttl
-                ]
-                for key in expired_trades:
-                    del self._trade_cache[key]
-                    del self._trade_cache_times[key]
-                    
-        except Exception as e:
-            logger.error(f"Error cleaning up caches: {e}")
-
-    async def _get_dex_instance(self, dex_name: str):
-        """Get or create DEX instance from cache with TTL."""
-        current_time = time.time()
-        
-        async with self._dex_lock:
-            # Check cache with TTL
-            if dex_name in self._dex_cache:
-                last_update = self._dex_cache_times.get(dex_name, 0)
-                if current_time - last_update < self.cache_ttl:
-                    return self._dex_cache[dex_name]
-            
-            # Create new instance with retries
-            for attempt in range(MAX_RETRIES):
-                try:
-                    # Create new instance
-                    dex_class = self._get_dex_class(dex_name)
-                    if not dex_class:
-                        return None
-=======
+
+    async def _update_market_conditions(self):
+        """Update market conditions for all tracked tokens."""
+        try:
+            # Get token configurations
+            tokens = self.config.get("tokens", {})
+            
             # Use mock prices for development
             token_to_symbol = {
                 "ethereum": "WETH",
@@ -1126,50 +509,76 @@
                     if not market_data:
                         logger.warning(f"No market data for {token_id}")
                         continue
->>>>>>> 95348ca1
                         
-                    dex_config = self.config['dexes'][dex_name.lower()]
-                    instance = dex_class(self.web3_manager, dex_config)
-                    
-                    # Update cache
-                    self._dex_cache[dex_name] = instance
-                    self._dex_cache_times[dex_name] = current_time
-                    
-                    return instance
+                    # Create trend object
+                    trend = MarketTrend(
+                        direction=market_data.get("trend", "sideways"),
+                        strength=float(market_data.get("trend_strength", 0.0)),
+                        duration=float(market_data.get("trend_duration", 0.0)),
+                        volatility=float(market_data.get("volatility", 0.0)),
+                        confidence=float(market_data.get("confidence", 0.0))
+                    )
+                    
+                    # Create market condition
+                    condition = MarketCondition(
+                        price=price_decimal,
+                        trend=trend,
+                        volume_24h=Decimal(str(market_data.get("volume_24h", 0))),
+                        liquidity=Decimal(str(market_data.get("liquidity", 0))),
+                        volatility_24h=float(market_data.get("volatility_24h", 0)),
+                        price_impact=float(market_data.get("price_impact", 0)),
+                        last_updated=float(datetime.now().timestamp())
+                    )
+                    
+                    # Store market condition
+                    self.market_conditions[symbol] = condition
+                    
+                    logger.info(
+                        f"Updated market condition for {token_id}:\n"
+                        f"  Price: ${price_decimal:,.2f}\n"
+                        f"  Trend: {trend.direction} ({trend.strength:.1%})\n"
+                        f"  Volume: ${condition.volume_24h:,.0f}\n"
+                        f"  Liquidity: ${condition.liquidity:,.0f}"
+                    )
                     
                 except Exception as e:
-                    if attempt < MAX_RETRIES - 1:
-                        await asyncio.sleep(RETRY_DELAY)
-                        continue
-                    logger.error(f"Failed to create DEX instance after {MAX_RETRIES} attempts: {e}")
-                    return None
-
-    def _get_dex_class(self, dex_name: str):
-        """Get DEX class based on name."""
-        try:
-            if dex_name.lower() == 'baseswap':
-                from ..dex.baseswap import Baseswap
-                return Baseswap
-            elif dex_name.lower() == 'swapbased':
-                from ..dex.swapbased import SwapBased
-                return SwapBased
-            elif dex_name.lower() == 'pancakeswap':
-                from ..dex.pancakeswap import Pancakeswap
-                return Pancakeswap
-            return None
-        except Exception as e:
-<<<<<<< HEAD
-            logger.error(f"Failed to get DEX class for {dex_name}: {e}")
-            return None
-
-async def create_market_analyzer(web3_manager: Web3Manager, config: Dict[str, Any]) -> MarketAnalyzer:
-    """Create and initialize market analyzer."""
-    analyzer = MarketAnalyzer(web3_manager, config)
-    success = await analyzer.initialize()
-    if not success:
-        raise RuntimeError("Failed to initialize market analyzer")
-    return analyzer
-=======
+                    logger.error(f"Error updating market condition for {token_id}: {e}")
+                    continue
+                    
+        except Exception as e:
+            logger.error(f"Failed to update market conditions: {e}")
+
+
+async def create_market_analyzer(
+    web3_manager: Optional[Web3Manager] = None,
+    config: Optional[Dict[str, Any]] = None
+) -> MarketAnalyzer:
+    """
+    Create and initialize a market analyzer instance.
+    
+    Args:
+        web3_manager: Optional Web3Manager instance
+        config: Optional configuration dictionary
+        
+    Returns:
+        MarketAnalyzer: Initialized market analyzer instance
+    """
+    try:
+        if not web3_manager:
+            web3_manager = await Web3Manager().connect()
+            
+        if not config:
+            from ...utils.config_loader import load_config
+            config = load_config()
+            
+        analyzer = MarketAnalyzer(web3_manager=web3_manager, config=config)
+        
+        try:
+            # Start initial data collection
+            await analyzer._update_market_conditions()
+            logger.info("Market analyzer created and initialized")
+            return analyzer
+        except Exception as e:
             logger.warning(f"Initial market data collection failed: {e}")
             # Initialize with default values
             token_to_symbol = {
@@ -1206,5 +615,4 @@
         
     except Exception as e:
         logger.error(f"Failed to create market analyzer: {e}")
-        raise
->>>>>>> 95348ca1
+        raise